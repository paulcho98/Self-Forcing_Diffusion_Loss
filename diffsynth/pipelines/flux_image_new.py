--- conflicted
+++ resolved
@@ -15,12 +15,9 @@
 from ..schedulers import FlowMatchScheduler
 from ..prompters import FluxPrompter
 from ..models import ModelManager, load_state_dict, SD3TextEncoder1, FluxTextEncoder2, FluxDiT, FluxVAEEncoder, FluxVAEDecoder
-<<<<<<< HEAD
 from ..models.step1x_connector import Qwen2Connector
-=======
 from ..models.flux_controlnet import FluxControlNet
 from ..models.flux_ipadapter import FluxIpAdapter
->>>>>>> c4e50335
 from ..models.tiler import FastTileWorker
 from .wan_video_new import BasePipeline, ModelConfig, PipelineUnitRunner, PipelineUnit
 from ..lora.flux_lora import FluxLoRALoader
@@ -90,13 +87,9 @@
         self.ipadapter: FluxIpAdapter = None
         self.ipadapter_image_encoder = None
         self.unit_runner = PipelineUnitRunner()
-<<<<<<< HEAD
         self.qwenvl = None
         self.step1x_connector: Qwen2Connector = None
-        self.in_iteration_models = ("dit", "step1x_connector")
-=======
-        self.in_iteration_models = ("dit", "controlnet")
->>>>>>> c4e50335
+        self.in_iteration_models = ("dit", "step1x_connector", "controlnet")
         self.units = [
             FluxImageUnit_ShapeChecker(),
             FluxImageUnit_NoiseInitializer(),
@@ -169,11 +162,8 @@
         pipe.prompter.fetch_models(pipe.text_encoder_1, pipe.text_encoder_2)
         pipe.ipadapter = model_manager.fetch_model("flux_ipadapter")
         pipe.ipadapter_image_encoder = model_manager.fetch_model("siglip_vision_model")
-<<<<<<< HEAD
-        # Step1x
         pipe.qwenvl = model_manager.fetch_model("qwenvl")
         pipe.step1x_connector = model_manager.fetch_model("step1x_connector")
-=======
         
         # ControlNet
         controlnets = []
@@ -181,7 +171,6 @@
             if model_name == "flux_controlnet":
                 controlnets.append(model)
         pipe.controlnet = MultiControlNet(controlnets)
->>>>>>> c4e50335
 
         return pipe
     
