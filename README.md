--- conflicted
+++ resolved
@@ -369,11 +369,9 @@
 
 
 ## Update History
-<<<<<<< HEAD
 - **August 19, 2025** 🔥 Qwen-Image-Edit is now open source. Welcome the new member to the image editing model family!
-=======
+- 
 - **August 18, 2025** We trained and open-sourced the Inpaint ControlNet model for Qwen-Image, [DiffSynth-Studio/Qwen-Image-Blockwise-ControlNet-Inpaint](https://www.modelscope.cn/models/DiffSynth-Studio/Qwen-Image-Blockwise-ControlNet-Inpaint), which adopts a lightweight architectural design. Please refer to [our sample code](./examples/qwen_image/model_inference/Qwen-Image-Blockwise-ControlNet-Inpaint.py).
->>>>>>> f11a91e6
 
 - **August 15, 2025** We open-sourced the [Qwen-Image-Self-Generated-Dataset](https://www.modelscope.cn/datasets/DiffSynth-Studio/Qwen-Image-Self-Generated-Dataset). This is an image dataset generated using the Qwen-Image model, with a total of 160,000 `1024 x 1024` images. It includes the general, English text rendering, and Chinese text rendering subsets. We provide caption, entity and control images annotations for each image. Developers can use this dataset to train models such as ControlNet and EliGen for the Qwen-Image model. We aim to promote technological development through open-source contributions!
 
